--- conflicted
+++ resolved
@@ -136,7 +136,18 @@
     assert User.find_by(initials: "TU")
   end
 
-<<<<<<< HEAD
+  def test_size
+    result = BlindIndex.generate_bidx("secret", key: random_key, size: 16, encode: false)
+    assert_equal 16, result.bytesize
+  end
+
+  def test_invalid_size
+    error = assert_raises(BlindIndex::Error) do
+      BlindIndex.generate_bidx("secret", key: random_key, size: 0, encode: false)
+    end
+    assert_equal "Size must be between 1 and 32", error.message
+  end
+
   def test_pbkdf2_sha384
     key = hex2bin("dcc130941b90e0d89ad32bab318535a49b551afb7e70f3033096736280720fa7")
     expected = hex2bin("7880eccb024cd0ca4d2b623c9b4a0d59ff5b29c8a56746bcafd2c0291f05e179")
@@ -149,29 +160,16 @@
     expected = hex2bin("05c8a7e6c34059fb91e805340265807aaf3362478d6a6f1acd9031b7a5367782")
     value = "secret"
     assert_equal expected, BlindIndex.generate_bidx(value, key: key, algorithm: :argon2id, encode: false)
-=======
-  def test_size
-    result = BlindIndex.generate_bidx("secret", key: random_key, size: 16, encode: false)
-    assert_equal 16, result.bytesize
-  end
-
-  def test_invalid_size
-    error = assert_raises(BlindIndex::Error) do
-      BlindIndex.generate_bidx("secret", key: random_key, size: 0, encode: false)
-    end
-    assert_equal "Size must be between 1 and 32", error.message
->>>>>>> 03089acd
   end
 
   private
 
-<<<<<<< HEAD
+  def random_key
+    SecureRandom.random_bytes(32)
+  end
+
   def hex2bin(str)
     [str].pack("H*")
-=======
-  def random_key
-    SecureRandom.random_bytes(32)
->>>>>>> 03089acd
   end
 
   def create_user(email: "test@example.org", **attributes)
