--- conflicted
+++ resolved
@@ -43,13 +43,10 @@
       # https://gist.github.com/ankane/fe3ac63fbf1c4550ee12554c664d2b8c
       cost_options = options[:cost]
 
-<<<<<<< HEAD
-=======
       # check size
       size = (options[:size] || 32).to_i
       raise BlindIndex::Error, "Size must be between 1 and 32" unless (1..32).include?(size)
 
->>>>>>> 03089acd
       value = value.to_s
 
       value =
@@ -58,34 +55,24 @@
           n = cost_options[:n] || 4096
           r = cost_options[:r] || 8
           cp = cost_options[:p] || 1
-<<<<<<< HEAD
-          SCrypt::Engine.scrypt(value, key, n, r, cp, 32)
-        when :argon2
-          t = cost_options[:t] || 3
-          m = cost_options[:m] || 12
-          [Argon2::Engine.hash_argon2i(value, key, t, m)].pack("H*")
-        when :pbkdf2_hmac
-          iterations = cost_options[:iterations] || options[:iterations]
-          OpenSSL::PKCS5.pbkdf2_hmac(value, key, iterations, 32, "sha256")
-        when :pbkdf2_sha384
-          iterations = 50000
-          OpenSSL::PKCS5.pbkdf2_hmac(value, key, iterations, 32, "sha384")
-        when :argon2id
-          hashed_key = RbNaCl::Hash::Blake2b.digest(key, digest_size: 16)
-          pwhash = RbNaCl::PasswordHash::Argon2.new(4, 33554432, 32)
-          pwhash.digest(value, hashed_key, :argon2id)
-=======
           SCrypt::Engine.scrypt(value, key, n, r, cp, size)
         when :argon2
           t = cost_options[:t] || 3
           m = cost_options[:m] || 12
-          # limitation of argon2 gem
           raise BlindIndex::Error, "Size must be 32" unless size == 32
           [Argon2::Engine.hash_argon2i(value, key, t, m)].pack("H*")
         when :pbkdf2_hmac
           iterations = cost_options[:iterations] || options[:iterations]
           OpenSSL::PKCS5.pbkdf2_hmac(value, key, iterations, size, "sha256")
->>>>>>> 03089acd
+        when :pbkdf2_sha384
+          iterations = 50000
+          OpenSSL::PKCS5.pbkdf2_hmac(value, key, iterations, size, "sha384")
+        when :argon2id
+          hashed_key = RbNaCl::Hash::Blake2b.digest(key, digest_size: 16)
+          opslimit = cost_options[:opslimit] || 4
+          memlimit = cost_options[:memlimit] || 33554432
+          pwhash = RbNaCl::PasswordHash::Argon2.new(opslimit, memlimit, size)
+          pwhash.digest(value, hashed_key, :argon2id)
         else
           raise BlindIndex::Error, "Unknown algorithm"
         end
