--- conflicted
+++ resolved
@@ -12,11 +12,7 @@
 
 ## How It Works
 
-<<<<<<< HEAD
-We use [this approach](https://paragonie.com/blog/2017/05/building-searchable-encrypted-databases-with-php-and-sql) by Scott Arciszewski. To summarize, we compute a keyed hash of the sensitive data and store it in a column. To query, we apply the keyed hash function to the value we’re searching and then perform a database search. This results in performant queries for exact matches.
-=======
 We use [this approach](https://paragonie.com/blog/2017/05/building-searchable-encrypted-databases-with-php-and-sql) by Scott Arciszewski. To summarize, we compute a keyed hash of the sensitive data and store it in a column. To query, we apply the keyed hash function to the value we’re searching and then perform a database search. This results in performant queries for exact matches. `LIKE` queries are not possible, but you can index expressions.
->>>>>>> fdd7cee6
 
 ## Leakage
 
