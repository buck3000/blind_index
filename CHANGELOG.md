## 0.3.5 [unreleased]

- Added support for hex keys
<<<<<<< HEAD
- Added support for Argon2id
=======
- Fixed querying with array values
>>>>>>> 32661881

## 0.3.4

- Added `size` option
- Added sanity checks for Argon2 cost parameters
- Fixed ActiveRecord callback issues introduced in 0.3.3

## 0.3.3

- Added support for string keys in finders

## 0.3.2

- Added support for dynamic finders
- Added support for inherited models

## 0.3.1

- Added scrypt and Argon2 algorithms
- Added `cost` option

## 0.3.0

- Enforce secure key generation
- Added `encode` option
- Added `default_options` method

## 0.2.1

- Added class method to compute blind index
- Fixed issue with cached statements

## 0.2.0

- Added support for ActiveRecord 4.2
- Improved validation support when multiple blind indexes
- Fixed `nil` handling

## 0.1.1

- Added support for ActiveRecord 5.2
- Added `callback` option
- Added support for `key` proc
- Fixed error inheritance

## 0.1.0

- First release<|MERGE_RESOLUTION|>--- conflicted
+++ resolved
@@ -1,11 +1,8 @@
 ## 0.3.5 [unreleased]
 
 - Added support for hex keys
-<<<<<<< HEAD
 - Added support for Argon2id
-=======
 - Fixed querying with array values
->>>>>>> 32661881
 
 ## 0.3.4
 
